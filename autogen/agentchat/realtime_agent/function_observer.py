# Copyright (c) 2023 - 2024, Owners of https://github.com/ag2ai
#
# SPDX-License-Identifier: Apache-2.0
#
# Portions derived from  https://github.com/microsoft/autogen are under the MIT License.
# SPDX-License-Identifier: MIT

import json

from .realtime_observer import RealtimeObserver


class FunctionObserver(RealtimeObserver):
    def __init__(self, registered_functions):
        super().__init__()
        self.registered_functions = registered_functions

    async def update(self, response):
        if response.get("type") == "response.function_call_arguments.done":
            print("!" * 50)
            print(f"Received event: {response['type']}", response)
            await self.call_function(response["call_id"], response["name"], json.loads(response["arguments"]))

<<<<<<< HEAD
    async def call_function(self, call_id, name, arguments):
        function_result = {
            "type": "conversation.item.create",
            "item": {
                "type": "function_call_output",
                "call_id": call_id,
                "output": self.registered_functions[name](**arguments),
            },
        }
        await self.client.openai_ws.send(json.dumps(function_result))
        await self.client.openai_ws.send(json.dumps({"type": "response.create"}))
=======
    async def call_function(self, call_id, location):
        result = "The weather is cloudy." if location == "Seattle" else "The weather is sunny."
        await self.client.function_result(call_id, result)
>>>>>>> b79e8a1e

    async def run(self):
        await self.initialize_session()

    async def initialize_session(self):
        """Add tool to OpenAI."""
        session_update = {
<<<<<<< HEAD
            "type": "session.update",
            "session": {
                "tools": [schema for schema, _ in self.registered_functions.values()],
                "tool_choice": "auto",
            },
=======
            "tools": [
                {
                    "name": "get_weather",
                    "description": "Get the current weather",
                    "parameters": {"type": "object", "properties": {"location": {"type": "string"}}},
                    "type": "function",
                }
            ],
            "tool_choice": "auto",
>>>>>>> b79e8a1e
        }
        await self.client.session_update(session_update)<|MERGE_RESOLUTION|>--- conflicted
+++ resolved
@@ -19,25 +19,13 @@
         if response.get("type") == "response.function_call_arguments.done":
             print("!" * 50)
             print(f"Received event: {response['type']}", response)
-            await self.call_function(response["call_id"], response["name"], json.loads(response["arguments"]))
+            await self.call_function(
+                call_id=response["call_id"], name=response["name"], kwargs=json.loads(response["arguments"])
+            )
 
-<<<<<<< HEAD
-    async def call_function(self, call_id, name, arguments):
-        function_result = {
-            "type": "conversation.item.create",
-            "item": {
-                "type": "function_call_output",
-                "call_id": call_id,
-                "output": self.registered_functions[name](**arguments),
-            },
-        }
-        await self.client.openai_ws.send(json.dumps(function_result))
-        await self.client.openai_ws.send(json.dumps({"type": "response.create"}))
-=======
-    async def call_function(self, call_id, location):
-        result = "The weather is cloudy." if location == "Seattle" else "The weather is sunny."
+    async def call_function(self, call_id, name, kwargs):
+        result = "The weather is cloudy." if kwargs["location"] == "Seattle" else "The weather is sunny."
         await self.client.function_result(call_id, result)
->>>>>>> b79e8a1e
 
     async def run(self):
         await self.initialize_session()
@@ -45,22 +33,7 @@
     async def initialize_session(self):
         """Add tool to OpenAI."""
         session_update = {
-<<<<<<< HEAD
-            "type": "session.update",
-            "session": {
-                "tools": [schema for schema, _ in self.registered_functions.values()],
-                "tool_choice": "auto",
-            },
-=======
-            "tools": [
-                {
-                    "name": "get_weather",
-                    "description": "Get the current weather",
-                    "parameters": {"type": "object", "properties": {"location": {"type": "string"}}},
-                    "type": "function",
-                }
-            ],
+            "tools": [schema for schema, _ in self.registered_functions.values()],
             "tool_choice": "auto",
->>>>>>> b79e8a1e
         }
         await self.client.session_update(session_update)